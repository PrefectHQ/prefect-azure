--- conflicted
+++ resolved
@@ -29,10 +29,24 @@
 HELP_FMT = "Please visit {help_url} for retrieving the proper connection string."
 
 
-def _raise_help_msg(key):
+def _raise_help_msg(key: str):
+    """
+    Raises a helpful error message.
+
+    Args:
+        key: the key to access HELP_URLS
+    """
+
     def outer(func):
+        """
+        Used for decorator.
+        """
+
         @functools.wraps(func)
         def inner(*args, **kwargs):
+            """
+            Used for decorator.
+            """
             logger = get_run_logger()
             try:
                 return func(*args, **kwargs)
@@ -72,7 +86,6 @@
 
 
 class BlobStorageAzureCredentials(AzureCredentials):
-<<<<<<< HEAD
     """
     Dataclass used to manage Blob Storage authentication with Azure.
     Azure authentication is handled via the `azure` module through
@@ -82,9 +95,7 @@
         connection_string: includes the authorization information required
     """
 
-=======
     @_raise_help_msg("blob_storage")
->>>>>>> 661c69d1
     def get_client(self) -> "BlobServiceClient":
         """
         Returns an authenticated base Blob Service client that can be used to create
@@ -190,7 +201,6 @@
 
 
 class CosmosDbAzureCredentials(AzureCredentials):
-<<<<<<< HEAD
     """
     Dataclass used to manage Cosmos DB authentication with Azure.
     Azure authentication is handled via the `azure` module through
@@ -200,9 +210,7 @@
         connection_string: includes the authorization information required
     """
 
-=======
     @_raise_help_msg("cosmos_db")
->>>>>>> 661c69d1
     def get_client(self) -> "CosmosClient":
         """
         Returns an authenticated Cosmos client that can be used to create
