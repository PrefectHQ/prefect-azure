--- conflicted
+++ resolved
@@ -87,10 +87,6 @@
 
 @dataclass
 class BlobStorageAzureCredentials(AzureCredentials):
-<<<<<<< HEAD
-
-    connection_string: str
-=======
     """
     Dataclass used to manage Blob Storage authentication with Azure.
     Azure authentication is handled via the `azure` module through
@@ -99,7 +95,8 @@
     Args:
         connection_string: includes the authorization information required
     """
->>>>>>> 1e932c57
+
+    connection_string: str
 
     @_raise_help_msg("blob_storage")
     def get_client(self) -> "BlobServiceClient":
@@ -208,10 +205,6 @@
 
 @dataclass
 class CosmosDbAzureCredentials(AzureCredentials):
-<<<<<<< HEAD
-
-    connection_string: str
-=======
     """
     Dataclass used to manage Cosmos DB authentication with Azure.
     Azure authentication is handled via the `azure` module through
@@ -220,7 +213,8 @@
     Args:
         connection_string: includes the authorization information required
     """
->>>>>>> 1e932c57
+
+    connection_string: str
 
     @_raise_help_msg("cosmos_db")
     def get_client(self) -> "CosmosClient":
