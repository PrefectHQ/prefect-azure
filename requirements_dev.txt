pytest
black
flake8
mypy
mkdocs
mkdocs-material
mkdocstrings
isort
pre-commit
pytest-asyncio
mock; python_version < '3.8'
mkdocs-gen-files
interrogate
<<<<<<< HEAD
coverage
=======
aiohttp
>>>>>>> b3e13f27
<|MERGE_RESOLUTION|>--- conflicted
+++ resolved
@@ -11,8 +11,5 @@
 mock; python_version < '3.8'
 mkdocs-gen-files
 interrogate
-<<<<<<< HEAD
 coverage
-=======
-aiohttp
->>>>>>> b3e13f27
+aiohttp