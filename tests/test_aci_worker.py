import asyncio
import uuid
from typing import Dict, List, Tuple, Union
from unittest.mock import MagicMock, Mock

import dateutil.parser
import pytest
from anyio.abc import TaskStatus
from azure.core.exceptions import HttpResponseError, ResourceNotFoundError
from azure.identity import ClientSecretCredential
from azure.mgmt.resource import ResourceManagementClient
from prefect.client.schemas import FlowRun
from prefect.exceptions import InfrastructureNotFound
from prefect.infrastructure.container import DockerRegistry
from prefect.server.schemas.core import Flow
from prefect.settings import get_current_settings
from prefect.testing.utilities import AsyncMock
<<<<<<< HEAD
from prefect.utilities.dockerutils import get_prefect_image_name
from pydantic import SecretStr
=======
from pydantic import VERSION as PYDANTIC_VERSION

if PYDANTIC_VERSION.startswith("2."):
    from pydantic.v1 import SecretStr
else:
    from pydantic import SecretStr
>>>>>>> e03fba77

import prefect_azure.container_instance
from prefect_azure import AzureContainerInstanceCredentials
from prefect_azure.container_instance import ACRManagedIdentity
from prefect_azure.workers.container_instance import AzureContainerVariables  # noqa
from prefect_azure.workers.container_instance import (
    AzureContainerJobConfiguration,
    AzureContainerWorker,
    AzureContainerWorkerResult,
    ContainerGroupProvisioningState,
    ContainerRunState,
)


# Helper functions
def credential_values(
    credentials: AzureContainerInstanceCredentials,
) -> Tuple[str, str, str]:
    """
    Helper function to extract values from an Azure container instances
    credential block

    Args:
        credentials: The credential to extract values from

    Returns:
        A tuple containing (client_id, client_secret, tenant_id) from
        the credentials block
    """
    return (
        credentials.client_id,
        credentials.client_secret.get_secret_value(),
        credentials.tenant_id,
    )


def create_mock_container_group(state: str, exit_code: Union[int, None]):
    """
    Creates a mock container group with a single container to serve as a stand-in for
    an Azure ContainerInstanceManagementClient's container_group property.

    Args:
        state: The state the single container in the group should report.
        exit_code: The container's exit code, or None

    Returns:
        A mock container group.
    """
    container_group = Mock()
    container = Mock()
    container.instance_view.current_state.state = state
    container.instance_view.current_state.exit_code = exit_code
    containers = [container]
    container_group.containers = containers
    # Azure assigns all provisioned container groups a stringified
    # UUID name.
    container_group.name = str(uuid.uuid4())
    return container_group


async def create_job_configuration(
    aci_credentials, worker_flow_run, overrides={}, run_prep=True
):
    """
    Returns a basic initialized ACI infrastructure block suitable for use
    in a variety of tests.
    """
    values = {
        "command": "test",
        "env": {},
        "aci_credentials": aci_credentials,
        "resource_group_name": "test_group",
        "subscription_id": SecretStr("sub_id"),
        "name": None,
        "task_watch_poll_interval": 0.05,
        "stream_output": False,
    }

    for k, v in overrides.items():
        values = {**values, k: v}

    container_instance_variables = AzureContainerVariables(**values)

    json_config = {
        "job_configuration": AzureContainerJobConfiguration.json_template(),
        "variables": container_instance_variables.dict(),
    }

    container_instance_configuration = (
        await AzureContainerJobConfiguration.from_template_and_values(
            json_config, values
        )
    )

    if run_prep:
        container_instance_configuration.prepare_for_flow_run(worker_flow_run)

    return container_instance_configuration


def get_command_from_deployment_parameters(parameters):
    deployment_arm_template = parameters.template
    # We're only interested in the first resource, because our ACI
    # flow run container groups only have a single container by default.
    deployment_resources = deployment_arm_template["resources"][0]
    deployment_properties = deployment_resources["properties"]
    deployment_containers = deployment_properties["containers"]

    command = deployment_containers[0]["properties"]["command"]
    return command


@pytest.fixture()
def running_worker_container_group():
    """
    A fixture that returns a mock container group simulating a
    a container group that is currently running a flow run.
    """
    container_group = create_mock_container_group(state="Running", exit_code=None)
    container_group.provisioning_state = ContainerGroupProvisioningState.SUCCEEDED
    return container_group


@pytest.fixture()
def completed_worker_container_group():
    """
    A fixture that returns a mock container group simulating a
    a container group that successfully completed its flow run.
    """
    container_group = create_mock_container_group(state="Terminated", exit_code=0)
    container_group.provisioning_state = ContainerGroupProvisioningState.SUCCEEDED

    return container_group


# Fixtures
@pytest.fixture
def aci_credentials(monkeypatch):
    client_id = "test_client_id"
    client_secret = "test_client_secret"
    tenant_id = "test_tenant_id"

    mock_credential = Mock(wraps=ClientSecretCredential, return_value=Mock())

    monkeypatch.setattr(
        prefect_azure.credentials,
        "ClientSecretCredential",
        mock_credential,
    )

    credentials = AzureContainerInstanceCredentials(
        client_id=client_id, client_secret=client_secret, tenant_id=tenant_id
    )

    return credentials


@pytest.fixture
async def aci_worker(mock_prefect_client, monkeypatch):
    monkeypatch.setattr(
        prefect_azure.workers.container_instance,
        "get_client",
        Mock(return_value=mock_prefect_client),
    )
    async with AzureContainerWorker(work_pool_name="test_pool") as worker:
        yield worker


@pytest.fixture()
def job_configuration(aci_credentials, worker_flow_run):
    """
    Returns a basic initialized ACI infrastructure block suitable for use
    in a variety of tests.
    """
    return asyncio.run(create_job_configuration(aci_credentials, worker_flow_run))


@pytest.fixture()
async def raw_job_configuration(aci_credentials, worker_flow_run):
    """
    Returns a basic job configuration suitable for use in a variety of tests.
    ``prepare_for_flow_run`` has not called on the returned configuration, so you
    will need to call it yourself before using the job configuration.
    """
    return await create_job_configuration(
        aci_credentials, worker_flow_run, run_prep=False
    )


@pytest.fixture()
def mock_aci_client(monkeypatch, mock_resource_client):
    """
    A fixture that provides a mock Azure Container Instances client
    """
    container_groups = Mock(name="container_group")
    creation_status_poller = Mock(name="created container groups")
    creation_status_poller_result = Mock(name="created container groups result")
    container_groups.begin_create_or_update.side_effect = (
        lambda *args: creation_status_poller
    )
    creation_status_poller.result.side_effect = lambda: creation_status_poller_result
    creation_status_poller_result.provisioning_state = (
        ContainerGroupProvisioningState.SUCCEEDED
    )
    creation_status_poller_result.name = str(uuid.uuid4())
    container = Mock()
    container.instance_view.current_state.exit_code = 0
    container.instance_view.current_state.state = ContainerRunState.TERMINATED
    containers = Mock(name="containers", containers=[container])
    container_groups.get.side_effect = [containers]
    creation_status_poller_result.containers = [containers]

    aci_client = Mock(container_groups=container_groups)
    monkeypatch.setattr(
        prefect_azure.credentials,
        "ContainerInstanceManagementClient",
        Mock(return_value=aci_client),
    )
    return aci_client


@pytest.fixture()
def mock_prefect_client(monkeypatch, worker_flow):
    """
    A fixture that provides a mock Prefect client
    """
    mock_client = Mock()
    mock_client.read_flow = AsyncMock()
    mock_client.read_flow.return_value = worker_flow

    monkeypatch.setattr(
        prefect_azure.workers.container_instance,
        "get_client",
        Mock(return_value=mock_client),
    )

    return mock_client


@pytest.fixture()
def mock_resource_client(monkeypatch):
    mock_resource_client = MagicMock(spec=ResourceManagementClient)

    def return_group(name: str):
        client = ResourceManagementClient
        return client.models().ResourceGroup(name=name, location="useast")

    mock_resource_client.resource_groups.get = Mock(side_effect=return_group)

    monkeypatch.setattr(
        AzureContainerInstanceCredentials,
        "get_resource_client",
        MagicMock(return_value=mock_resource_client),
    )

    return mock_resource_client


@pytest.fixture
def worker_flow():
    return Flow(id=uuid.uuid4(), name="test-flow")


@pytest.fixture
def worker_flow_run(worker_flow):
    return FlowRun(id=uuid.uuid4(), flow_id=worker_flow.id, name="test-flow-run")


# Tests


async def test_worker_valid_command_validation(aci_credentials, worker_flow_run):
    # ensure the validator allows valid commands to pass through
    command = "command arg1 arg2"

    aci_job_config = await create_job_configuration(
        aci_credentials, worker_flow_run, {"command": command}
    )

    assert aci_job_config.command == command


def test_worker_invalid_command_validation(aci_credentials):
    # ensure invalid commands cause a validation error
    with pytest.raises(ValueError):
        AzureContainerJobConfiguration(
            command=["invalid_command", "arg1", "arg2"],  # noqa
            subscription_id=SecretStr("test"),
            resource_group_name="test",
            aci_credentials=aci_credentials,
        )


async def test_worker_container_client_creation(
    aci_worker, worker_flow_run, job_configuration, aci_credentials, monkeypatch
):
    # verify that the Azure Container Instances client and Azure Resource clients
    # are created correctly.

    mock_azure_credential = Mock(spec=ClientSecretCredential)
    monkeypatch.setattr(
        prefect_azure.credentials,
        "ClientSecretCredential",
        Mock(return_value=mock_azure_credential),
    )

    # don't use the mock_aci_client or mock_resource_client_fixtures, because we want to
    # test the call to the client constructors to ensure the block is calling them
    # with the correct information.
    mock_container_client_constructor = Mock()
    monkeypatch.setattr(
        prefect_azure.credentials,
        "ContainerInstanceManagementClient",
        mock_container_client_constructor,
    )

    mock_resource_client_constructor = Mock()
    monkeypatch.setattr(
        prefect_azure.credentials,
        "ResourceManagementClient",
        mock_resource_client_constructor,
    )

    subscription_id = "test_subscription"
    job_configuration.subscription_id = SecretStr(value=subscription_id)

    async with aci_worker:
        # Using mock Azure clients to avoid making real calls to Azure
        # during testing means that the client will raise an exception
        # unless we mock multiple client responses. Since we're only
        # mocking what's needed for this test, we expect the worker to
        # raise an exception when it tries to proceed further.
        with pytest.raises(RuntimeError):
            await aci_worker.run(worker_flow_run, job_configuration)

    mock_resource_client_constructor.assert_called_once_with(
        credential=mock_azure_credential,
        subscription_id=subscription_id,
    )
    mock_container_client_constructor.assert_called_once_with(
        credential=mock_azure_credential,
        subscription_id=subscription_id,
    )


@pytest.mark.usefixtures("mock_aci_client")
async def test_worker_credentials_are_used(
    aci_worker,
    worker_flow_run,
    job_configuration,
    aci_credentials,
    mock_aci_client,
    mock_resource_client,
    monkeypatch,
):
    (client_id, client_secret, tenant_id) = credential_values(aci_credentials)

    mock_client_secret = Mock(name="Mock client secret", return_value=client_secret)
    mock_credential = Mock(wraps=ClientSecretCredential, return_value=Mock())

    monkeypatch.setattr(
        aci_credentials.client_secret, "get_secret_value", mock_client_secret
    )
    monkeypatch.setattr(
        prefect_azure.credentials, "ClientSecretCredential", mock_credential
    )

    async with aci_worker:
        # Using mock Azure clients to avoid making real calls to Azure
        # during testing means that the client will raise an exception
        # unless we mock multiple client responses. Since we're only
        # mocking what's needed for this test, we expect the worker to
        # raise an exception when it tries to proceed further.
        with pytest.raises(RuntimeError):
            await aci_worker.run(worker_flow_run, job_configuration)

    mock_client_secret.assert_called_once()
    mock_credential.assert_called_once_with(
        client_id=client_id, client_secret=client_secret, tenant_id=tenant_id
    )


async def test_aci_worker_deployment_call(
    mock_aci_client,
    mock_resource_client,
    completed_worker_container_group,
    aci_worker,
    worker_flow_run,
    job_configuration,
    monkeypatch,
):
    # simulate a successful deployment of a container group to Azure
    completed_worker_container_group.provisioning_state = (
        ContainerGroupProvisioningState.SUCCEEDED
    )

    monkeypatch.setattr(
        aci_worker,
        "_get_container_group",
        Mock(return_value=completed_worker_container_group),
    )
    mock_poller = Mock()
    # the deployment poller should return a successful deployment
    mock_poller.done = Mock(return_value=True)
    mock_poller_result = MagicMock()
    mock_poller_result.properties.provisioning_state = (
        ContainerGroupProvisioningState.SUCCEEDED
    )
    mock_poller.result = Mock(return_value=mock_poller_result)

    mock_resource_client.deployments.begin_create_or_update = Mock(
        return_value=mock_poller
    )

    # ensure the worker always tries to call the Azure deployments SDK
    # to create the container
    async with aci_worker:
        await aci_worker.run(worker_flow_run, job_configuration)

    mock_resource_client.deployments.begin_create_or_update.assert_called_once()


@pytest.mark.parametrize(
    "entrypoint, job_command, expected_template_command",
    [
        # If no entrypoint is provided, just use the command
        (None, "command arg1 arg2", ["command", "arg1", "arg2"]),
        # entrypoint and command should be combined if both are provided
        (
            "/test/entrypoint.sh",
            "command arg1 arg2",
            ["/test/entrypoint.sh", "command", "arg1", "arg2"],
        ),
    ],
)
async def test_worker_uses_entrypoint_correctly_in_template(
    aci_credentials,
    aci_worker,
    worker_flow_run,
    mock_aci_client,
    mock_resource_client,
    monkeypatch,
    entrypoint,
    job_command,
    expected_template_command,
):
    mock_deployment_call = Mock()
    mock_resource_client.deployments.begin_create_or_update = mock_deployment_call

    job_overrides = {
        "entrypoint": entrypoint,
        "command": job_command,
    }

    run_job_configuration = await create_job_configuration(
        aci_credentials, worker_flow_run, job_overrides
    )

    async with aci_worker:
        # We haven't mocked out the container group creation, so this should fail
        # and that's expected. We just want to ensure the entrypoint is used correctly.
        with pytest.raises(RuntimeError):
            await aci_worker.run(worker_flow_run, run_job_configuration)

    mock_deployment_call.assert_called_once()
    (_, kwargs) = mock_deployment_call.call_args

    deployment_parameters = kwargs.get("parameters").properties
    called_command = get_command_from_deployment_parameters(deployment_parameters)
    assert called_command == expected_template_command


async def test_delete_after_group_creation_failure(
    aci_worker, worker_flow_run, job_configuration, mock_aci_client, monkeypatch
):
    # if provisioning failed, the container group should be deleted
    mock_container_group = Mock()
    mock_container_group.provisioning_state.return_value = (
        ContainerGroupProvisioningState.FAILED
    )

    monkeypatch.setattr(
        aci_worker, "_wait_for_task_container_start", mock_container_group
    )

    async with aci_worker:
        # We expect the worker to raise an exception when creating the container group
        # fails. We also expect the `finally` block to be called and the container group
        # to be deleted.
        with pytest.raises(RuntimeError):
            await aci_worker.run(worker_flow_run, configuration=job_configuration)

    mock_aci_client.container_groups.begin_delete.assert_called_once()


async def test_delete_after_group_creation_success(
    aci_worker,
    worker_flow_run,
    job_configuration,
    mock_aci_client,
    monkeypatch,
    running_worker_container_group,
):
    # if provisioning was successful, the container group should eventually be deleted
    monkeypatch.setattr(
        aci_worker,
        "_wait_for_task_container_start",
        Mock(return_value=running_worker_container_group),
    )

    async with aci_worker:
        await aci_worker.run(worker_flow_run, job_configuration)

    mock_aci_client.container_groups.begin_delete.assert_called_once()


async def test_delete_after_after_exception(
    aci_worker,
    worker_flow_run,
    job_configuration,
    mock_aci_client,
    mock_resource_client,
    monkeypatch,
):
    # If an exception was thrown while waiting for container group provisioning,
    # we should still attempt to delete the container group. This is to ensure
    # that we don't leave orphaned container groups in the event of an error.
    mock_resource_client.deployments.begin_create_or_update.side_effect = (
        HttpResponseError(message="it broke")
    )

    async with aci_worker:
        with pytest.raises(HttpResponseError):
            await aci_worker.run(worker_flow_run, job_configuration)

    mock_aci_client.container_groups.begin_delete.assert_called_once()


@pytest.mark.usefixtures("mock_aci_client")
async def test_task_status_started_on_provisioning_success(
    aci_worker,
    worker_flow_run,
    job_configuration,
    running_worker_container_group,
    mock_prefect_client,
    monkeypatch,
):
    monkeypatch.setattr(aci_worker, "_provisioning_succeeded", Mock(return_value=True))

    monkeypatch.setattr(
        aci_worker,
        "_wait_for_task_container_start",
        Mock(return_value=running_worker_container_group),
    )

    task_status = Mock(spec=TaskStatus)

    async with aci_worker:
        await aci_worker.run(
            worker_flow_run, job_configuration, task_status=task_status
        )

    flow = await mock_prefect_client.read_flow(worker_flow_run.flow_id)

    container_group_name = f"{flow.name}-{worker_flow_run.id}"

    identifier = f"{worker_flow_run.id}:{container_group_name}"

    task_status.started.assert_called_once_with(value=identifier)


@pytest.mark.usefixtures("mock_aci_client")
async def test_task_status_not_started_on_provisioning_failure(
    aci_worker, worker_flow_run, job_configuration, monkeypatch
):
    monkeypatch.setattr(aci_worker, "_provisioning_succeeded", Mock(return_value=False))

    task_status = Mock(spec=TaskStatus)

    async with aci_worker:
        # we expect the worker to raise an exception if provisioning fails
        with pytest.raises(RuntimeError, match="Container creation failed"):
            await aci_worker.run(worker_flow_run, job_configuration, task_status)

    task_status.started.assert_not_called()


async def test_provisioning_timeout_throws_exception(
    aci_worker,
    worker_flow_run,
    job_configuration,
    mock_aci_client,
    mock_resource_client,
):
    mock_poller = Mock()
    mock_poller.done.return_value = False
    mock_resource_client.deployments.begin_create_or_update.side_effect = (
        lambda *args, **kwargs: mock_poller
    )

    # avoid delaying test runs
    job_configuration.task_watch_poll_interval = 0.09
    job_configuration.task_start_timeout_seconds = 0.10

    async with aci_worker:
        # ensure that the worker throws an exception if the container group
        # provisioning times out
        with pytest.raises(RuntimeError, match="Timed out after"):
            await aci_worker.run(worker_flow_run, job_configuration)


async def test_watch_for_container_termination(
    aci_worker,
    worker_flow_run,
    job_configuration,
    mock_aci_client,
    mock_resource_client,
    monkeypatch,
    running_worker_container_group,
    completed_worker_container_group,
):
    monkeypatch.setattr(aci_worker, "_provisioning_succeeded", Mock(return_value=True))

    monkeypatch.setattr(
        aci_worker,
        "_wait_for_task_container_start",
        Mock(return_value=running_worker_container_group),
    )

    # make the worker wait a few times before we give it a successful result
    # so we can make sure the watcher actually watches instead of skipping
    # the timeout
    run_count = 0

    def get_container_group(**kwargs):
        nonlocal run_count
        run_count += 1
        if run_count < 5:
            return running_worker_container_group
        else:
            return completed_worker_container_group

    mock_aci_client.container_groups.get.side_effect = get_container_group

    job_configuration.task_watch_poll_interval = 0.02

    async with aci_worker:
        result = await aci_worker.run(worker_flow_run, job_configuration)

    # ensure the watcher was watching
    assert run_count == 5
    assert mock_aci_client.container_groups.get.call_count == run_count
    # ensure the run completed
    assert isinstance(result, AzureContainerWorkerResult)


async def test_quick_termination_handling(
    aci_worker,
    worker_flow_run,
    job_configuration,
    mock_aci_client,
    completed_worker_container_group,
    monkeypatch,
):
    # ensure that everything works as expected in the case where the container has
    # already finished its flow run by the time the poller picked up the container
    # group's successful provisioning status.

    monkeypatch.setattr(aci_worker, "_provisioning_succeeded", Mock(return_value=True))

    monkeypatch.setattr(
        aci_worker,
        "_wait_for_task_container_start",
        Mock(return_value=completed_worker_container_group),
    )

    async with aci_worker:
        result = await aci_worker.run(worker_flow_run, job_configuration)

    # ensure the watcher didn't need to call to check status since the run
    # already completed.
    mock_aci_client.container_groups.get.assert_not_called()
    # ensure the run completed
    assert isinstance(result, AzureContainerWorkerResult)


async def test_output_streaming(
    aci_worker,
    worker_flow_run,
    job_configuration,
    mock_aci_client,
    running_worker_container_group,
    completed_worker_container_group,
    monkeypatch,
):
    # override datetime.now to ensure run start time is before log line timestamps
    run_start_time = dateutil.parser.parse("2022-10-03T20:40:05.3119525Z")
    mock_datetime = Mock()
    mock_datetime.datetime.now.return_value = run_start_time

    monkeypatch.setattr(
        prefect_azure.workers.container_instance, "datetime", mock_datetime
    )

    log_lines = """
2022-10-03T20:41:05.3119525Z 20:41:05.307 | INFO    | Flow run 'ultramarine-dugong' - Created task run "Test-39fdf8ff-0" for task "ACI Test"
2022-10-03T20:41:05.3120697Z 20:41:05.308 | INFO    | Flow run 'ultramarine-dugong' - Executing "Test-39fdf8ff-0" immediately...
2022-10-03T20:41:05.6215928Z 20:41:05.616 | INFO    | Task run "Test-39fdf8ff-0" - Test Message
2022-10-03T20:41:05.7758864Z 20:41:05.775 | INFO    | Task run "Test-39fdf8ff-0" - Finished in state Completed()
"""  # noqa

    # include some overlap in the second batch so we can make sure output
    # is not duplicated
    next_log_lines = """
2022-10-03T20:41:05.6215928Z 20:41:05.616 | INFO    | Task run "Test-39fdf8ff-0" - Test Message
2022-10-03T20:41:05.7758864Z 20:41:05.775 | INFO    | Task run "Test-39fdf8ff-0" - Finished in state Completed()
2022-10-03T20:41:13.0149593Z 20:41:13.012 | INFO    | Flow run 'ultramarine-dugong' - Created task run "Test-39fdf8ff-1" for task "ACI Test"
2022-10-03T20:41:13.0152433Z 20:41:13.013 | INFO    | Flow run 'ultramarine-dugong' - Executing "Test-39fdf8ff-1" immediately...
2022-broken-03T20:41:13.0152433Z 20:41:13.013 | INFO    | Log line with broken timestamp should not be printed
    """  # noqa

    log_count = 0

    def get_logs(*args, **kwargs):
        nonlocal log_count
        logs = Mock()
        if log_count == 0:
            log_count += 1
            logs.content = log_lines
        elif log_count == 1:
            log_count += 1
            logs.content = next_log_lines
        else:
            logs.content = ""

        return logs

    run_count = 0

    def get_container_group(**kwargs):
        nonlocal run_count
        run_count += 1
        if run_count < 4:
            return running_worker_container_group
        else:
            return completed_worker_container_group

    mock_aci_client.container_groups.get.side_effect = get_container_group

    mock_log_call = Mock(side_effect=get_logs)
    monkeypatch.setattr(mock_aci_client.containers, "list_logs", mock_log_call)

    mock_write_call = Mock(wraps=aci_worker._write_output_line)
    monkeypatch.setattr(aci_worker, "_write_output_line", mock_write_call)

    monkeypatch.setattr(aci_worker, "_provisioning_succeeded", Mock(return_value=True))

    monkeypatch.setattr(
        aci_worker,
        "_wait_for_task_container_start",
        Mock(return_value=running_worker_container_group),
    )

    job_configuration.stream_output = True
    job_configuration.name = "streaming test"
    job_configuration.task_watch_poll_interval = 0.02

    async with aci_worker:
        await aci_worker.run(worker_flow_run, job_configuration)

    # 6 lines should be written because of the nine test log lines, two overlap
    # and should not be written twice, and one has a broken timestamp so should
    # not be written
    assert mock_write_call.call_count == 6


def test_block_accessible_in_module_toplevel():
    # will raise an exception and fail the test if `AzureContainerInstanceJob`
    # is not accessible directly from `prefect_azure`
    from prefect_azure import AzureContainerWorker  # noqa


def test_secure_environment_variables(
    raw_job_configuration, worker_flow_run, monkeypatch
):
    config = raw_job_configuration
    # setup environment containing an API key we want to keep secret
    base_env: Dict[str, str] = get_current_settings().to_environment_variables(
        exclude_unset=True
    )
    base_env["PREFECT_API_KEY"] = "my-api-key"

    # base_env_call = Mock(return_value=base_env)
    # monkeypatch.setattr(raw_job_configuration, "_base_environment", base_env_call)
    config.env = base_env
    config.prepare_for_flow_run(worker_flow_run)

    container_group = config.arm_template["resources"][0]
    container = container_group["properties"]["containers"][0]

    # get the container's environment variables
    container_env = container["properties"]["environmentVariables"]

    api_key_aci_env_variable: List[Dict] = list(
        filter(lambda v: v["name"] == "PREFECT_API_KEY", container_env)
    )

    # ensure the env variable made it into the list of env variables set in the
    # ACI container
    assert len(api_key_aci_env_variable) == 1
    api_key_entry = api_key_aci_env_variable[0]

    expected = {
        "name": "PREFECT_API_KEY",
        "secureValue": "my-api-key",
    }

    assert api_key_entry == expected


def test_add_docker_registry_credentials(
    raw_job_configuration, worker_flow_run, mock_aci_client, monkeypatch
):
    registry = DockerRegistry(
        username="username",
        password="password",
        registry_url="https://myregistry.dockerhub.com",
    )

    raw_job_configuration.image_registry = registry
    raw_job_configuration.prepare_for_flow_run(worker_flow_run)

    container_group = raw_job_configuration.arm_template["resources"][0]
    image_registry_credentials = container_group["properties"][
        "imageRegistryCredentials"
    ]

    assert len(image_registry_credentials) == 1
    assert image_registry_credentials[0]["server"] == registry.registry_url
    assert image_registry_credentials[0]["username"] == registry.username
    assert (
        image_registry_credentials[0]["password"]
        == registry.password.get_secret_value()
    )


def test_add_acr_registry_identity(
    raw_job_configuration, worker_flow_run, mock_aci_client, monkeypatch
):
    registry = ACRManagedIdentity(
        registry_url="https://myregistry.azurecr.io",
        identity="my-identity",
    )

    raw_job_configuration.image_registry = registry
    raw_job_configuration.prepare_for_flow_run(worker_flow_run)

    container_group = raw_job_configuration.arm_template["resources"][0]
    image_registry_credentials = container_group["properties"][
        "imageRegistryCredentials"
    ]

    assert len(image_registry_credentials) == 1
    assert image_registry_credentials[0]["server"] == registry.registry_url
    assert image_registry_credentials[0]["identity"] == registry.identity


async def test_provisioning_container_group(
    aci_worker,
    worker_flow_run,
    job_configuration,
    mock_aci_client,
    mock_resource_client,
    running_worker_container_group,
    monkeypatch,
):
    mock_deployments = Mock(name="deployments")
    mock_provisioning_call = Mock(
        name="provisioning_call", return_value=running_worker_container_group
    )
    mock_deployments.begin_create_or_update = mock_provisioning_call

    monkeypatch.setattr(mock_resource_client, "deployments", mock_deployments)

    async with aci_worker:
        # We want to ensure that the provisioning call is made; we don't care about
        # the rest of the run, so an exception is expected since we haven't mocked
        # ACI client responses.
        with pytest.raises(RuntimeError):
            await aci_worker.run(worker_flow_run, job_configuration)

    mock_provisioning_call.assert_called_once()


def test_job_configuration_creation():
    config = AzureContainerJobConfiguration(
        resource_group_name="my-resource-group",
        subscription_id="my-subscription-id",
        aci_credentials=AzureContainerInstanceCredentials(
            tenant_id="my-tenant-id",
            client_id="my-client-id",
            client_secret="my-client-secret",
        ),
        arm_template=(
            prefect_azure.workers.container_instance._get_default_arm_template()
        ),
        image="my-image",
        cpu=1,
        memory=1,
        env={"TEST": "VALUE"},
    )

    assert config.image == "my-image"
    assert config.cpu == 1
    assert config.memory == 1
    assert config.env == {"TEST": "VALUE"}
    assert config.resource_group_name == "my-resource-group"
    assert config.subscription_id.get_secret_value() == "my-subscription-id"
    assert config.aci_credentials.tenant_id == "my-tenant-id"
    assert config.aci_credentials.client_id == "my-client-id"
    assert config.aci_credentials.client_secret.get_secret_value() == "my-client-secret"
    assert type(config.arm_template) == dict


async def test_image_populated_in_template_when_not_provided(worker_flow_run):
    config = await AzureContainerJobConfiguration.from_template_and_values(
        base_job_template=AzureContainerWorker.get_default_base_job_template(),
        values=AzureContainerVariables(
            subscription_id="my-subscription-id",
            resource_group_name="my-resource-group",
        ).dict(exclude_unset=True),
    )
    config.prepare_for_flow_run(worker_flow_run)

    assert config.image == get_prefect_image_name()
    assert (
        config.arm_template["resources"][0]["properties"]["containers"][0][
            "properties"
        ]["image"]
        == get_prefect_image_name()
    )


async def test_add_identities(
    raw_job_configuration, worker_flow_run, mock_aci_client, monkeypatch
):
    raw_job_configuration.identities = ["identity1", "identity2", "identity3"]
    raw_job_configuration.prepare_for_flow_run(worker_flow_run)

    container_group = raw_job_configuration.arm_template["resources"][0]
    identities = container_group["identity"]["userAssignedIdentities"]
    assert len(identities) == 3
    # each of the identities in the input list should be the key of one of the
    # entries in the identities dict. The value of each entry doesn't matter as
    # long as it's not null
    for identity in raw_job_configuration.identities:
        assert identities[identity] is not None


async def test_add_subnet_ids(
    raw_job_configuration, worker_flow_run, mock_aci_client, monkeypatch
):
    raw_job_configuration.subnet_ids = ["subnet1", "subnet2", "subnet3"]
    raw_job_configuration.prepare_for_flow_run(worker_flow_run)

    container_group = raw_job_configuration.arm_template["resources"][0]
    subnet_ids = container_group["properties"]["subnetIds"]
    assert len(subnet_ids) == 3
    # each of the subnet ids in the input list should be the value of one of the
    # entries in the subnet ids list
    for subnet_id in raw_job_configuration.subnet_ids:
        assert {"id": subnet_id} in subnet_ids


async def test_add_dns_servers(
    raw_job_configuration, worker_flow_run, mock_aci_client, monkeypatch
):
    raw_job_configuration.dns_servers = ["dns1", "dns2", "dns3"]
    raw_job_configuration.prepare_for_flow_run(worker_flow_run)

    container_group = raw_job_configuration.arm_template["resources"][0]
    dns_config = container_group["properties"]["dnsConfig"]
    assert len(dns_config["nameServers"]) == 3
    # each of the dns servers in the input list should be the value of one of the
    # entries in the dns servers list
    for dns_server in raw_job_configuration.dns_servers:
        assert dns_server in dns_config["nameServers"]


async def test_kill_infrastructure_deletes_running_container_group(
    aci_worker,
    worker_flow_run,
    job_configuration,
    mock_aci_client,
    mock_prefect_client,
    monkeypatch,
    running_worker_container_group,
):
    mock_container_groups = Mock(name="container_groups")
    mock_delete_status_poller = Mock(name="delete_status_poller")
    mock_delete_status_poller.done = Mock(return_value=True)
    mock_deletion_call = Mock(
        name="deletion_call", return_value=mock_delete_status_poller
    )
    mock_aci_client.container_groups = mock_container_groups
    mock_container_groups.begin_delete = mock_deletion_call

    flow = await mock_prefect_client.read_flow(worker_flow_run.flow_id)
    container_group_name = f"{flow.name}-{worker_flow_run.id}"
    identifier = f"{worker_flow_run.id}:{container_group_name}"

    mock_container_group_get = Mock(return_value=running_worker_container_group)
    mock_aci_client.container_groups.get = mock_container_group_get

    async with aci_worker:
        await aci_worker.kill_infrastructure(identifier, job_configuration)

    # Kill_infrastructure should check if the container group exists before
    # attempting to delete it
    mock_container_group_get.assert_called_once_with(
        resource_group_name=job_configuration.resource_group_name,
        container_group_name=container_group_name,
    )

    # Kill_infrastructure should delete the container group if it exists
    mock_deletion_call.assert_called_once_with(
        resource_group_name=job_configuration.resource_group_name,
        container_group_name=container_group_name,
    )

    # Also ensure that the deletion times out if Azure does not delete
    # the container group quickly enough.
    mock_delete_status_poller.done.return_value = False
    monkeypatch.setattr(
        prefect_azure.workers.container_instance,
        "CONTAINER_GROUP_DELETION_TIMEOUT_SECONDS",
        0.03,
    )
    job_configuration.task_watch_poll_interval = 0.01

    async with aci_worker:
        # Deletion timing out should raise a RuntimeError
        with pytest.raises(RuntimeError):
            await aci_worker.kill_infrastructure(identifier, job_configuration)


async def test_kill_infrastructure_raises_exception_if_container_group_missing(
    aci_worker,
    worker_flow_run,
    job_configuration,
    mock_aci_client,
    mock_prefect_client,
):
    mock_container_groups = Mock(name="container_groups")
    mock_aci_client.container_groups = mock_container_groups
    mock_container_groups.get = Mock(side_effect=ResourceNotFoundError())

    mock_deletion_call = Mock(name="deletion_call", return_value=None)
    mock_container_groups.begin_delete = mock_deletion_call

    flow = await mock_prefect_client.read_flow(worker_flow_run.flow_id)
    container_group_name = f"{flow.name}-{worker_flow_run.id}"
    identifier = f"{worker_flow_run.id}:{container_group_name}"

    async with aci_worker:
        with pytest.raises(InfrastructureNotFound):
            await aci_worker.kill_infrastructure(identifier, job_configuration)

    # Kill_infrastructure should check if the container group exists before
    # attempting to delete it
    mock_container_groups.get.assert_called_once_with(
        resource_group_name=job_configuration.resource_group_name,
        container_group_name=container_group_name,
    )

    # Kill_infrastructure should not attempt to delete the container group if it
    # does not exist
    mock_deletion_call.assert_not_called()<|MERGE_RESOLUTION|>--- conflicted
+++ resolved
@@ -15,17 +15,14 @@
 from prefect.server.schemas.core import Flow
 from prefect.settings import get_current_settings
 from prefect.testing.utilities import AsyncMock
-<<<<<<< HEAD
 from prefect.utilities.dockerutils import get_prefect_image_name
-from pydantic import SecretStr
-=======
+
 from pydantic import VERSION as PYDANTIC_VERSION
 
 if PYDANTIC_VERSION.startswith("2."):
     from pydantic.v1 import SecretStr
 else:
     from pydantic import SecretStr
->>>>>>> e03fba77
 
 import prefect_azure.container_instance
 from prefect_azure import AzureContainerInstanceCredentials
